/*-
 * Public Domain 2014-2015 MongoDB, Inc.
 * Public Domain 2008-2014 WiredTiger, Inc.
 *
 * This is free and unencumbered software released into the public domain.
 *
 * Anyone is free to copy, modify, publish, use, compile, sell, or
 * distribute this software, either in source code form or as a compiled
 * binary, for any purpose, commercial or non-commercial, and by any
 * means.
 *
 * In jurisdictions that recognize copyright laws, the author or authors
 * of this software dedicate any and all copyright interest in the
 * software to the public domain. We make this dedication for the benefit
 * of the public at large and to the detriment of our heirs and
 * successors. We intend this dedication to be an overt act of
 * relinquishment in perpetuity of all present and future rights to this
 * software under copyright law.
 *
 * THE SOFTWARE IS PROVIDED "AS IS", WITHOUT WARRANTY OF ANY KIND,
 * EXPRESS OR IMPLIED, INCLUDING BUT NOT LIMITED TO THE WARRANTIES OF
 * MERCHANTABILITY, FITNESS FOR A PARTICULAR PURPOSE AND NONINFRINGEMENT.
 * IN NO EVENT SHALL THE AUTHORS BE LIABLE FOR ANY CLAIM, DAMAGES OR
 * OTHER LIABILITY, WHETHER IN AN ACTION OF CONTRACT, TORT OR OTHERWISE,
 * ARISING FROM, OUT OF OR IN CONNECTION WITH THE SOFTWARE OR THE USE OR
 * OTHER DEALINGS IN THE SOFTWARE.
 */

#include <sys/wait.h>
#include <errno.h>
#include <stdio.h>
#include <stdlib.h>
#include <string.h>
#ifndef _WIN32
#include <unistd.h>
#endif

#include <wiredtiger.h>

#include "test_util.i"

static char home[512];			/* Program working dir */
static const char *progname;		/* Program name */
static const char *uri = "table:main";

#define	RECORDS_FILE "records"

#define	ENV_CONFIG						\
    "create,log=(file_max=10M,archive=false,enabled),"		\
    "transaction_sync=(enabled,method=none)"
#define	ENV_CONFIG_REC "log=(recover=on)"
#define	MAX_VAL	4096

static void
usage(void)
{
	fprintf(stderr, "usage: %s [-h dir]\n", progname);
	exit(EXIT_FAILURE);
}

/*
 * Child process creates the database and table, and then writes data into
 * the table until it is killed by the parent.
 */
static void
fill_db()
{
	FILE *fp;
	WT_CONNECTION *conn;
	WT_CURSOR *cursor;
	WT_ITEM data;
	WT_RAND_STATE rnd;
	WT_SESSION *session;
	uint64_t i;
	int ret;
	uint8_t buf[MAX_VAL];

	__wt_random_init(&rnd);
	memset(buf, 0, sizeof(buf));
	/*
	 * Initialize the first 25% to random values.  Leave a bunch of data
	 * space at the end to emphasize zero data.
	 */
	for (i = 0; i < MAX_VAL/4; i++)
		buf[i] = (uint8_t)__wt_random(&rnd);

	/*
	 * Run in the home directory so that the records file is in there too.
	 */
	chdir(home);
	if ((ret = wiredtiger_open(NULL, NULL, ENV_CONFIG, &conn)) != 0)
		testutil_die(ret, "wiredtiger_open");
	if ((ret = conn->open_session(conn, NULL, NULL, &session)) != 0)
		testutil_die(ret, "WT_CONNECTION:open_session");
	if ((ret = session->create(session,
	    uri, "key_format=Q,value_format=u")) != 0)
		testutil_die(ret, "WT_SESSION.create: %s", uri);
	if ((ret =
	    session->open_cursor(session, uri, NULL, NULL, &cursor)) != 0)
		testutil_die(ret, "WT_SESSION.open_cursor: %s", uri);

	/*
	 * Keep a separate file with the records we wrote for checking.
	 */
	(void)unlink(RECORDS_FILE);
	if ((fp = fopen(RECORDS_FILE, "w")) == NULL)
		testutil_die(errno, "fopen");
	/*
	 * Set to no buffering.
	 */
	setvbuf(fp, NULL, _IONBF, 0);

	/*
	 * Write data into the table until we are killed by the parent.
	 * The data in the buffer is already set to random content.
	 */
	data.data = buf;
	for (i = 0;; ++i) {
		data.size = __wt_random(&rnd) % MAX_VAL;
		cursor->set_key(cursor, i);
		cursor->set_value(cursor, &data);
		if ((ret = cursor->insert(cursor)) != 0)
			testutil_die(ret, "WT_CURSOR.insert");
		/*
		 * Save the key separately for checking later.
		 */
		if (fprintf(fp, "%" PRIu64 "\n", i) == -1)
			testutil_die(errno, "fprintf");
		if (i % 5000)
			__wt_yield();
	}
}

extern int __wt_optind;
extern char *__wt_optarg;

int
main(int argc, char *argv[])
{
	FILE *fp;
	WT_CONNECTION *conn;
	WT_CURSOR *cursor;
	WT_SESSION *session;
	WT_RAND_STATE rnd;
	uint64_t key;
	uint32_t absent, count;
	size_t rd;
<<<<<<< HEAD
	int ch, status, ret;
=======
	int ch, fd, status, ret, timeout;
>>>>>>> 7e0392b9
	pid_t pid;
	char *working_dir, keybuf[16];

	if ((progname = strrchr(argv[0], DIR_DELIM)) == NULL)
		progname = argv[0];
	else
		++progname;

	working_dir = NULL;
	timeout = 10;
	while ((ch = __wt_getopt(progname, argc, argv, "h:t:")) != EOF)
		switch (ch) {
		case 'h':
			working_dir = __wt_optarg;
			break;
		case 't':
			timeout = atoi(__wt_optarg);
			break;
		default:
			usage();
		}
	argc -= __wt_optind;
	argv += __wt_optind;
	if (argc != 0)
		usage();

	testutil_work_dir_from_path(home, 512, working_dir);
	testutil_make_work_dir(home);

	/*
	 * Fork a child to insert as many items.  We will then randomly
	 * kill the child, run recovery and make sure all items we wrote
	 * exist after recovery runs.
	 */
	if ((pid = fork()) < 0)
		testutil_die(errno, "fork");

	if (pid == 0) { /* child */
		fill_db();
		return (EXIT_SUCCESS);
	}

	/* parent */
	__wt_random_init(&rnd);
	/* Sleep for the configured amount of time before killing the child. */
	printf("Parent: sleep %" PRIu32 " seconds, then kill child\n", timeout);
	sleep(timeout);

	/*
	 * !!! It should be plenty long enough to make sure more than one
	 * log file exists.  If wanted, that check would be added here.
	 */
	printf("Kill child\n");
	if (kill(pid, SIGKILL) != 0)
		testutil_die(errno, "kill");
	waitpid(pid, &status, 0);

	/*
	 * !!! If we wanted to take a copy of the directory before recovery,
	 * this is the place to do it.
	 */
	chdir(home);
	printf("Open database, run recovery and verify content\n");
	if ((ret = wiredtiger_open(NULL, NULL, ENV_CONFIG_REC, &conn)) != 0)
		testutil_die(ret, "wiredtiger_open");
	if ((ret = conn->open_session(conn, NULL, NULL, &session)) != 0)
		testutil_die(ret, "WT_CONNECTION:open_session");
	if ((ret =
	    session->open_cursor(session, uri, NULL, NULL, &cursor)) != 0)
		testutil_die(ret, "WT_SESSION.open_cursor: %s", uri);

	if ((fp = fopen(RECORDS_FILE, "r")) == NULL)
		testutil_die(errno, "fopen");

	/*
	 * For every key in the saved file, verify that the key exists
	 * in the table after recovery.  Since we did write-no-sync, we
	 * expect every key to have been recovered.
	 */
	for (absent = count = 0;; ++count) {
		ret = fscanf(fp, "%" SCNu64 "\n", &key);
		if (ret != EOF && ret != 1)
			testutil_die(errno, "fscanf");
		if (ret == EOF)
			break;
		cursor->set_key(cursor, key);
		if ((ret = cursor->search(cursor)) != 0) {
			if (ret != WT_NOTFOUND)
				testutil_die(ret, "search");
			printf("no record with key %" PRIu64 "\n", key);
			++absent;
		}
	}
	fclose(fp);
	if ((ret = conn->close(conn, NULL)) != 0)
		testutil_die(ret, "WT_CONNECTION:close");
	if (absent) {
		printf("%u record(s) absent from %u\n", absent, count);
		return (EXIT_FAILURE);
	}
	printf("%u records verified\n", count);
	return (EXIT_SUCCESS);
}<|MERGE_RESOLUTION|>--- conflicted
+++ resolved
@@ -145,11 +145,7 @@
 	uint64_t key;
 	uint32_t absent, count;
 	size_t rd;
-<<<<<<< HEAD
-	int ch, status, ret;
-=======
-	int ch, fd, status, ret, timeout;
->>>>>>> 7e0392b9
+	int ch, status, ret, timeout;
 	pid_t pid;
 	char *working_dir, keybuf[16];
 
