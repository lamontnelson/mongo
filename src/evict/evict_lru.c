/*-
 * Copyright (c) 2014-2015 MongoDB, Inc.
 * Copyright (c) 2008-2014 WiredTiger, Inc.
 *	All rights reserved.
 *
 * See the file LICENSE for redistribution information.
 */

#include "wt_internal.h"

static int  __evict_clear_all_walks(WT_SESSION_IMPL *);
static int  __evict_clear_walks(WT_SESSION_IMPL *);
static int  WT_CDECL __evict_lru_cmp(const void *, const void *);
static int  __evict_lru_pages(WT_SESSION_IMPL *, bool);
static int  __evict_lru_walk(WT_SESSION_IMPL *);
static int  __evict_page(WT_SESSION_IMPL *, bool);
static int  __evict_pass(WT_SESSION_IMPL *);
static int  __evict_walk(WT_SESSION_IMPL *);
static int  __evict_walk_file(WT_SESSION_IMPL *, u_int *);
static WT_THREAD_RET __evict_worker(void *);
static int  __evict_server_work(WT_SESSION_IMPL *);

/*
 * __evict_read_gen --
 *	Get the adjusted read generation for an eviction entry.
 */
static inline uint64_t
__evict_read_gen(const WT_EVICT_ENTRY *entry)
{
	WT_PAGE *page;
	uint64_t read_gen;

	/* Never prioritize empty slots. */
	if (entry->ref == NULL)
		return (UINT64_MAX);

	page = entry->ref->page;

	/* Any empty page (leaf or internal), is a good choice. */
	if (__wt_page_is_empty(page))
		return (WT_READGEN_OLDEST);

	/*
	 * Skew the read generation for internal pages, we prefer to evict leaf
	 * pages.
	 */
	read_gen = page->read_gen + entry->btree->evict_priority;
	if (WT_PAGE_IS_INTERNAL(page))
		read_gen += WT_EVICT_INT_SKEW;

	return (read_gen);
}

/*
 * __evict_lru_cmp --
 *	Qsort function: sort the eviction array.
 */
static int WT_CDECL
__evict_lru_cmp(const void *a, const void *b)
{
	uint64_t a_lru, b_lru;

	a_lru = __evict_read_gen(a);
	b_lru = __evict_read_gen(b);

	return ((a_lru < b_lru) ? -1 : (a_lru == b_lru) ? 0 : 1);
}

/*
 * __evict_list_clear --
 *	Clear an entry in the LRU eviction list.
 */
static inline void
__evict_list_clear(WT_SESSION_IMPL *session, WT_EVICT_ENTRY *e)
{
	if (e->ref != NULL) {
		WT_ASSERT(session,
		    F_ISSET_ATOMIC(e->ref->page, WT_PAGE_EVICT_LRU));
		F_CLR_ATOMIC(e->ref->page, WT_PAGE_EVICT_LRU);
	}
	e->ref = NULL;
	e->btree = WT_DEBUG_POINT;
}

/*
 * __wt_evict_list_clear_page --
 *	Make sure a page is not in the LRU eviction list.  This called from the
 *	page eviction code to make sure there is no attempt to evict a child
 *	page multiple times.
 */
void
__wt_evict_list_clear_page(WT_SESSION_IMPL *session, WT_REF *ref)
{
	WT_CACHE *cache;
	WT_EVICT_ENTRY *evict;
	uint32_t i, elem;

	WT_ASSERT(session,
	    __wt_ref_is_root(ref) || ref->state == WT_REF_LOCKED);

	/* Fast path: if the page isn't on the queue, don't bother searching. */
	if (!F_ISSET_ATOMIC(ref->page, WT_PAGE_EVICT_LRU))
		return;

	cache = S2C(session)->cache;
	__wt_spin_lock(session, &cache->evict_lock);

	elem = cache->evict_max;
	for (i = 0, evict = cache->evict_queue; i < elem; i++, evict++)
		if (evict->ref == ref) {
			__evict_list_clear(session, evict);
			break;
		}

	WT_ASSERT(session, !F_ISSET_ATOMIC(ref->page, WT_PAGE_EVICT_LRU));

	__wt_spin_unlock(session, &cache->evict_lock);
}

/*
 * __wt_evict_server_wake --
 *	Wake the eviction server thread.
 */
int
__wt_evict_server_wake(WT_SESSION_IMPL *session)
{
	WT_CACHE *cache;
	WT_CONNECTION_IMPL *conn;

	conn = S2C(session);
	cache = conn->cache;

	if (WT_VERBOSE_ISSET(session, WT_VERB_EVICTSERVER)) {
		uint64_t bytes_inuse, bytes_max;

		bytes_inuse = __wt_cache_bytes_inuse(cache);
		bytes_max = conn->cache_size;
		WT_RET(__wt_verbose(session, WT_VERB_EVICTSERVER,
		    "waking, bytes inuse %s max (%" PRIu64
		    "MB %s %" PRIu64 "MB)",
		    bytes_inuse <= bytes_max ? "<=" : ">",
		    bytes_inuse / WT_MEGABYTE,
		    bytes_inuse <= bytes_max ? "<=" : ">",
		    bytes_max / WT_MEGABYTE));
	}

	return (__wt_cond_signal(session, cache->evict_cond));
}

/*
 * __evict_server --
 *	Thread to evict pages from the cache.
 */
static WT_THREAD_RET
__evict_server(void *arg)
{
	WT_CACHE *cache;
	WT_CONNECTION_IMPL *conn;
	WT_DECL_RET;
	WT_SESSION_IMPL *session;
	u_int spins;

	session = arg;
	conn = S2C(session);
	cache = conn->cache;

	while (F_ISSET(conn, WT_CONN_EVICTION_RUN)) {
		/* Evict pages from the cache as needed. */
		WT_ERR(__evict_pass(session));

		if (!F_ISSET(conn, WT_CONN_EVICTION_RUN))
			break;

		/*
		 * Clear the walks so we don't pin pages while asleep,
		 * otherwise we can block applications evicting large pages.
		 */
		if (!F_ISSET(cache, WT_CACHE_STUCK)) {
			for (spins = 0; (ret = __wt_spin_trylock(
			    session, &conn->dhandle_lock)) == EBUSY &&
			    !F_ISSET(cache, WT_CACHE_CLEAR_WALKS);
			    spins++) {
				if (spins < 1000)
					__wt_yield();
				else
					__wt_sleep(0, 1000);
			}
			/*
			 * If we gave up acquiring the lock, that indicates a
			 * session is waiting for us to clear walks.  Do that
			 * as part of a normal pass (without the handle list
			 * lock) to avoid deadlock.
			 */
			if (ret == EBUSY)
				continue;
			WT_ERR(ret);
			ret = __evict_clear_all_walks(session);
			__wt_spin_unlock(session, &conn->dhandle_lock);
			WT_ERR(ret);

			/* Next time we wake up, reverse the sweep direction. */
			cache->flags ^= WT_CACHE_WALK_REVERSE;
		}

		WT_ERR(__wt_verbose(session, WT_VERB_EVICTSERVER, "sleeping"));
		/* Don't rely on signals: check periodically. */
		WT_ERR(__wt_cond_wait(session, cache->evict_cond, 100000));
		WT_ERR(__wt_verbose(session, WT_VERB_EVICTSERVER, "waking"));
	}

	/*
	 * The eviction server is shutting down: in case any trees are still
	 * open, clear all walks now so that they can be closed.
	 */
	WT_ERR(__evict_clear_all_walks(session));

	WT_ERR(__wt_verbose(
	    session, WT_VERB_EVICTSERVER, "cache eviction server exiting"));

	if (0) {
err:		WT_PANIC_MSG(session, ret, "cache eviction server error");
	}
	return (WT_THREAD_RET_VALUE);
}

/*
 * __evict_workers_resize --
 *	Resize the array of eviction workers (as needed after a reconfigure).
 *	We don't do this during the reconfigure because the eviction server
 *	thread owns these structures.
 */
static int
__evict_workers_resize(WT_SESSION_IMPL *session)
{
	WT_CONNECTION_IMPL *conn;
	WT_DECL_RET;
	WT_EVICT_WORKER *workers;
	size_t alloc;
	uint32_t i;

	conn = S2C(session);

	alloc = conn->evict_workers_alloc * sizeof(*workers);
	WT_RET(__wt_realloc(session, &alloc,
	    conn->evict_workers_max * sizeof(*workers), &conn->evict_workctx));
	workers = conn->evict_workctx;

	for (i = conn->evict_workers_alloc; i < conn->evict_workers_max; i++) {
		WT_ERR(__wt_open_internal_session(conn,
		    "eviction-worker", true, false, &workers[i].session));
		workers[i].id = i;

		/*
		 * Eviction worker threads get their own lookaside table cursor.
		 * Eviction worker threads may be called upon to perform slow
		 * operations for the block manager.
		 */
		F_SET(workers[i].session,
		    WT_SESSION_LOOKASIDE_CURSOR | WT_SESSION_CAN_WAIT);

		if (i < conn->evict_workers_min) {
			++conn->evict_workers;
			F_SET(&workers[i], WT_EVICT_WORKER_RUN);
			WT_ERR(__wt_thread_create(workers[i].session,
			    &workers[i].tid, __evict_worker, &workers[i]));
		}
	}

err:	conn->evict_workers_alloc = conn->evict_workers_max;
	return (ret);
}

/*
 * __wt_evict_create --
 *	Start the eviction server thread.
 */
int
__wt_evict_create(WT_SESSION_IMPL *session)
{
	WT_CONNECTION_IMPL *conn;

	conn = S2C(session);

	/* Set first, the thread might run before we finish up. */
	F_SET(conn, WT_CONN_EVICTION_RUN);

	/* We need a session handle because we're reading/writing pages. */
	WT_RET(__wt_open_internal_session(
	    conn, "eviction-server", true, false, &conn->evict_session));
	session = conn->evict_session;

	/*
	 * If eviction workers were configured, allocate sessions for them now.
	 * This is done to reduce the chance that we will open new eviction
	 * sessions after WT_CONNECTION::close is called.
	 *
	 * If there's only a single eviction thread, it may be called upon to
	 * perform slow operations for the block manager.  (The flag is not
	 * reset if reconfigured later, but I doubt that's a problem.)
	 */
	if (conn->evict_workers_max > 0)
		WT_RET(__evict_workers_resize(session));
	else
		F_SET(session, WT_SESSION_CAN_WAIT);

	/* The eviction server gets its own lookaside table cursor. */
	F_SET(session, WT_SESSION_LOOKASIDE_CURSOR);

	/*
	 * Start the primary eviction server thread after the worker threads
	 * have started to avoid it starting additional worker threads before
	 * the worker's sessions are created.
	 */
	WT_RET(__wt_thread_create(
	    session, &conn->evict_tid, __evict_server, session));
	conn->evict_tid_set = 1;

	return (0);
}

/*
 * __wt_evict_destroy --
 *	Destroy the eviction threads.
 */
int
__wt_evict_destroy(WT_SESSION_IMPL *session)
{
	WT_CACHE *cache;
	WT_CONNECTION_IMPL *conn;
	WT_DECL_RET;
	WT_EVICT_WORKER *workers;
	WT_SESSION *wt_session;
	uint32_t i;

	conn = S2C(session);
	cache = conn->cache;
	workers = conn->evict_workctx;

	F_CLR(conn, WT_CONN_EVICTION_RUN);

	/*
	 * Wait for the main eviction thread to exit before waiting on the
	 * helpers.  The eviction server spawns helper threads, so we can't
	 * safely know how many helpers are running until the main thread is
	 * done.
	 */
	WT_TRET(__wt_verbose(
	    session, WT_VERB_EVICTSERVER, "waiting for main thread"));
	if (conn->evict_tid_set) {
		WT_TRET(__wt_evict_server_wake(session));
		WT_TRET(__wt_thread_join(session, conn->evict_tid));
		conn->evict_tid_set = 0;
	}

	WT_TRET(__wt_verbose(
	    session, WT_VERB_EVICTSERVER, "waiting for helper threads"));
	for (i = 0; i < conn->evict_workers; i++) {
		WT_TRET(__wt_cond_signal(session, cache->evict_waiter_cond));
		WT_TRET(__wt_thread_join(session, workers[i].tid));
	}
	/* Handle shutdown when cleaning up after a failed open. */
	if (conn->evict_workctx != NULL) {
		for (i = 0; i < conn->evict_workers_alloc; i++) {
			wt_session = &conn->evict_workctx[i].session->iface;
			if (wt_session != NULL)
				WT_TRET(wt_session->close(wt_session, NULL));
		}
		__wt_free(session, conn->evict_workctx);
	}

	if (conn->evict_session != NULL) {
		wt_session = &conn->evict_session->iface;
		WT_TRET(wt_session->close(wt_session, NULL));

		conn->evict_session = NULL;
	}

	return (ret);
}

/*
 * __evict_worker --
 *	Thread to help evict pages from the cache.
 */
static WT_THREAD_RET
__evict_worker(void *arg)
{
	WT_CACHE *cache;
	WT_CONNECTION_IMPL *conn;
	WT_DECL_RET;
	WT_EVICT_WORKER *worker;
	WT_SESSION_IMPL *session;

	worker = arg;
	session = worker->session;
	conn = S2C(session);
	cache = conn->cache;

	while (F_ISSET(conn, WT_CONN_EVICTION_RUN) &&
	    F_ISSET(worker, WT_EVICT_WORKER_RUN)) {
		/* Don't spin in a busy loop if there is no work to do */
		if ((ret = __evict_lru_pages(session, false)) == WT_NOTFOUND)
			WT_ERR(__wt_cond_wait(
			    session, cache->evict_waiter_cond, 10000));
		else
			WT_ERR(ret);
	}
	WT_ERR(__wt_verbose(
	    session, WT_VERB_EVICTSERVER, "cache eviction worker exiting"));

	if (0) {
err:		WT_PANIC_MSG(session, ret, "cache eviction worker error");
	}
	return (WT_THREAD_RET_VALUE);
}

/*
 * __evict_update_work --
 *	Configure eviction work state.
 */
static bool
__evict_update_work(WT_SESSION_IMPL *session)
{
	WT_CACHE *cache;
	WT_CONNECTION_IMPL *conn;
	uint64_t bytes_inuse, bytes_max, dirty_inuse;

	conn = S2C(session);
	cache = conn->cache;

	/* Clear previous state. */
	cache->state = 0;

	if (!F_ISSET(conn, WT_CONN_EVICTION_RUN))
		return (false);

	/*
	 * Page eviction overrides the dirty target and other types of eviction,
	 * that is, we don't care where we are with respect to the dirty target
	 * if page eviction is configured.
	 *
	 * Avoid division by zero if the cache size has not yet been set in a
	 * shared cache.
	 */
	bytes_max = conn->cache_size + 1;
	bytes_inuse = __wt_cache_bytes_inuse(cache);
	if (bytes_inuse > (cache->eviction_target * bytes_max) / 100) {
		FLD_SET(cache->state, WT_EVICT_PASS_ALL);
		goto done;
	}

	dirty_inuse = __wt_cache_dirty_inuse(cache);
	if (dirty_inuse > (cache->eviction_dirty_target * bytes_max) / 100) {
		FLD_SET(cache->state, WT_EVICT_PASS_DIRTY);
		goto done;
	}

	/*
	 * Evict pages with oldest generation (which would otherwise block
	 * application threads), set regardless of whether we have reached
	 * the eviction trigger.
	 */
	if (F_ISSET(cache, WT_CACHE_WOULD_BLOCK)) {
		FLD_SET(cache->state, WT_EVICT_PASS_WOULD_BLOCK);

		F_CLR(cache, WT_CACHE_WOULD_BLOCK);
		goto done;
	}
	return (false);

done:	if (F_ISSET(cache, WT_CACHE_STUCK))
		FLD_SET(cache->state, WT_EVICT_PASS_AGGRESSIVE);
	return (true);
}

/*
 * __evict_pass --
 *	Evict pages from memory.
 */
static int
__evict_pass(WT_SESSION_IMPL *session)
{
	WT_CACHE *cache;
	WT_CONNECTION_IMPL *conn;
	WT_EVICT_WORKER *worker;
	uint64_t pages_evicted;
	int loop;

	conn = S2C(session);
	cache = conn->cache;

	/* Track whether pages are being evicted and progress is made. */
	pages_evicted = cache->pages_evict;

	/* Evict pages from the cache. */
	for (loop = 0;; loop++) {
		/*
		 * If there is a request to clear eviction walks, do that now,
		 * before checking if the cache is full.
		 */
		if (F_ISSET(cache, WT_CACHE_CLEAR_WALKS)) {
			F_CLR(cache, WT_CACHE_CLEAR_WALKS);
			WT_RET(__evict_clear_walks(session));
			WT_RET(__wt_cond_signal(
			    session, cache->evict_waiter_cond));
		}

		/*
		 * Increment the shared read generation. Do this occasionally
		 * even if eviction is not currently required, so that pages
		 * have some relative read generation when the eviction server
		 * does need to do some work.
		 */
		__wt_cache_read_gen_incr(session);

		/*
		 * Update the oldest ID: we use it to decide whether pages are
		 * candidates for eviction.  Without this, if all threads are
		 * blocked after a long-running transaction (such as a
		 * checkpoint) completes, we may never start evicting again.
		 *
		 * Do this every time the eviction server wakes up, regardless
		 * of whether the cache is full, to prevent the oldest ID
		 * falling too far behind.
		 */
		__wt_txn_update_oldest(session, true);

		if (!__evict_update_work(session))
			break;

		if (loop > 10)
			FLD_SET(cache->state, WT_EVICT_PASS_AGGRESSIVE);

		/*
		 * Start a worker if we have capacity and we haven't reached
		 * the eviction targets.
		 */
		if (FLD_ISSET(cache->state, WT_EVICT_PASS_ALL |
		    WT_EVICT_PASS_DIRTY | WT_EVICT_PASS_WOULD_BLOCK) &&
		    conn->evict_workers < conn->evict_workers_max) {
			WT_RET(__wt_verbose(session, WT_VERB_EVICTSERVER,
			    "Starting evict worker: %"PRIu32"\n",
			    conn->evict_workers));
			if (conn->evict_workers >= conn->evict_workers_alloc)
				WT_RET(__evict_workers_resize(session));
			worker = &conn->evict_workctx[conn->evict_workers++];
			F_SET(worker, WT_EVICT_WORKER_RUN);
			WT_RET(__wt_thread_create(session,
			    &worker->tid, __evict_worker, worker));
		}

		WT_RET(__wt_verbose(session, WT_VERB_EVICTSERVER,
		    "Eviction pass with: Max: %" PRIu64
		    " In use: %" PRIu64 " Dirty: %" PRIu64,
		    conn->cache_size, cache->bytes_inmem, cache->bytes_dirty));

		WT_RET(__evict_lru_walk(session));
		WT_RET(__evict_server_work(session));

		/*
		 * If we're making progress, keep going; if we're not making
		 * any progress at all, mark the cache "stuck" and go back to
		 * sleep, it's not something we can fix.
		 */
		if (pages_evicted == cache->pages_evict) {
			/*
			 * Back off if we aren't making progress: walks hold
			 * the handle list lock, which blocks other operations
			 * that can free space in cache, such as LSM discarding
			 * handles.
			 */
			__wt_sleep(0, 1000 * (uint64_t)loop);
			if (loop == 100) {
				/*
				 * Mark the cache as stuck if we need space
				 * and aren't evicting any pages.
				 */
				if (!FLD_ISSET(cache->state,
				    WT_EVICT_PASS_WOULD_BLOCK)) {
					F_SET(cache, WT_CACHE_STUCK);
					WT_STAT_FAST_CONN_INCR(
					    session, cache_eviction_slow);
					WT_RET(__wt_verbose(
					    session, WT_VERB_EVICTSERVER,
					    "unable to reach eviction goal"));
				}
				break;
			}
		} else {
			loop = 0;
			pages_evicted = cache->pages_evict;
		}
	}
	return (0);
}

/*
 * __evict_clear_walk --
 *	Clear a single walk point.
 */
static int
__evict_clear_walk(WT_SESSION_IMPL *session)
{
	WT_BTREE *btree;
	WT_CACHE *cache;
	WT_REF *ref;

	btree = S2BT(session);
	cache = S2C(session)->cache;

	if (session->dhandle == cache->evict_file_next)
		cache->evict_file_next = NULL;

	if ((ref = btree->evict_ref) == NULL)
		return (0);

	/*
	 * Clear evict_ref first, in case releasing it forces eviction (we
	 * assert we never try to evict the current eviction walk point).
	 */
	btree->evict_ref = NULL;
	return (__wt_page_release(session, ref, WT_READ_NO_EVICT));
}

/*
 * __evict_clear_walks --
 *	Clear the eviction walk points for any file a session is waiting on.
 */
static int
__evict_clear_walks(WT_SESSION_IMPL *session)
{
	WT_CONNECTION_IMPL *conn;
	WT_DECL_RET;
	WT_SESSION_IMPL *s;
	u_int i, session_cnt;

	conn = S2C(session);

	WT_ORDERED_READ(session_cnt, conn->session_cnt);
	for (s = conn->sessions, i = 0; i < session_cnt; ++s, ++i) {
		if (!s->active || !F_ISSET(s, WT_SESSION_CLEAR_EVICT_WALK))
			continue;
		WT_WITH_DHANDLE(
		    session, s->dhandle, WT_TRET(__evict_clear_walk(session)));
	}
	return (ret);
}

/*
 * __evict_request_walk_clear --
 *	Request that the eviction server clear the tree's current eviction
 *	point.
 */
static int
__evict_request_walk_clear(WT_SESSION_IMPL *session)
{
	WT_BTREE *btree;
	WT_CACHE *cache;
	WT_DECL_RET;

	btree = S2BT(session);
	cache = S2C(session)->cache;

	F_SET(session, WT_SESSION_CLEAR_EVICT_WALK);

	while (ret == 0 && (btree->evict_ref != NULL ||
	    cache->evict_file_next == session->dhandle)) {
		F_SET(cache, WT_CACHE_CLEAR_WALKS);
		ret = __wt_cond_wait(
		    session, cache->evict_waiter_cond, 100000);
	}

	F_CLR(session, WT_SESSION_CLEAR_EVICT_WALK);

	return (ret);
}

/*
 * __evict_clear_all_walks --
 *	Clear the eviction walk points for all files a session is waiting on.
 */
static int
__evict_clear_all_walks(WT_SESSION_IMPL *session)
{
	WT_CONNECTION_IMPL *conn;
	WT_DATA_HANDLE *dhandle;
	WT_DECL_RET;

	conn = S2C(session);

	TAILQ_FOREACH(dhandle, &conn->dhqh, q)
		if (WT_PREFIX_MATCH(dhandle->name, "file:"))
			WT_WITH_DHANDLE(session,
			    dhandle, WT_TRET(__evict_clear_walk(session)));
	return (ret);
}

/*
 * __wt_evict_file_exclusive_on --
 *	Get exclusive eviction access to a file and discard any of the file's
 *	blocks queued for eviction.
 */
int
__wt_evict_file_exclusive_on(WT_SESSION_IMPL *session, bool *evict_resetp)
{
	WT_BTREE *btree;
	WT_CACHE *cache;
	WT_EVICT_ENTRY *evict;
	u_int i, elem;

	btree = S2BT(session);
	cache = S2C(session)->cache;

	/*
	 * If the file isn't evictable, there's no work to do.
	 */
	if (F_ISSET(btree, WT_BTREE_NO_EVICTION)) {
		*evict_resetp = false;
		return (0);
	}
	*evict_resetp = true;

	/*
	 * Hold the walk lock to set the "no eviction" flag: no new pages from
	 * the file will be queued for eviction after this point.
	 */
	__wt_spin_lock(session, &cache->evict_walk_lock);
	F_SET(btree, WT_BTREE_NO_EVICTION);
	__wt_spin_unlock(session, &cache->evict_walk_lock);

	/* Clear any existing LRU eviction walk for the file. */
	WT_RET(__evict_request_walk_clear(session));

	/* Hold the evict lock to remove any queued pages from this file. */
	__wt_spin_lock(session, &cache->evict_lock);

	/*
	 * The eviction candidate list might reference pages from the file,
	 * clear it.
	 */
	elem = cache->evict_max;
	for (i = 0, evict = cache->evict_queue; i < elem; i++, evict++)
		if (evict->btree == btree)
			__evict_list_clear(session, evict);
	__wt_spin_unlock(session, &cache->evict_lock);

	/*
	 * We have disabled further eviction: wait for concurrent LRU eviction
	 * activity to drain.
	 */
	while (btree->evict_busy > 0)
		__wt_yield();

	return (0);
}

/*
 * __wt_evict_file_exclusive_off --
 *	Release exclusive eviction access to a file.
 */
void
__wt_evict_file_exclusive_off(WT_SESSION_IMPL *session)
{
	WT_BTREE *btree;

	btree = S2BT(session);

	WT_ASSERT(session, btree->evict_ref == NULL);

	F_CLR(btree, WT_BTREE_NO_EVICTION);
}

/*
 * __evict_lru_pages --
 *	Get pages from the LRU queue to evict.
 */
static int
__evict_lru_pages(WT_SESSION_IMPL *session, bool is_server)
{
	WT_DECL_RET;

	/*
	 * Reconcile and discard some pages: EBUSY is returned if a page fails
	 * eviction because it's unavailable, continue in that case.
	 */
	while ((ret = __evict_page(session, is_server)) == 0 || ret == EBUSY)
		;
	return (ret);
}

/*
 * __evict_lru_walk --
 *	Add pages to the LRU queue to be evicted from cache.
 */
static int
__evict_lru_walk(WT_SESSION_IMPL *session)
{
	WT_CACHE *cache;
	WT_DECL_RET;
	WT_EVICT_ENTRY *evict;
	uint64_t cutoff;
	uint32_t candidates, entries, i;

	cache = S2C(session)->cache;

	/* Get some more pages to consider for eviction. */
	if ((ret = __evict_walk(session)) != 0)
		return (ret == EBUSY ? 0 : ret);

	/* Sort the list into LRU order and restart. */
	__wt_spin_lock(session, &cache->evict_lock);

	entries = cache->evict_entries;
	qsort(cache->evict_queue,
	    entries, sizeof(WT_EVICT_ENTRY), __evict_lru_cmp);

	while (entries > 0 && cache->evict_queue[entries - 1].ref == NULL)
		--entries;

	cache->evict_entries = entries;

	if (entries == 0) {
		/*
		 * If there are no entries, there cannot be any candidates.
		 * Make sure application threads don't read past the end of the
		 * candidate list, or they may race with the next walk.
		 */
		cache->evict_candidates = 0;
		cache->evict_current = NULL;
		__wt_spin_unlock(session, &cache->evict_lock);
		return (0);
	}

	WT_ASSERT(session, cache->evict_queue[0].ref != NULL);

	/* Track the oldest read generation we have in the queue. */
	cache->read_gen_oldest = cache->evict_queue[0].ref->page->read_gen;

	if (FLD_ISSET(cache->state,
	    WT_EVICT_PASS_AGGRESSIVE | WT_EVICT_PASS_WOULD_BLOCK))
		/*
		 * Take all candidates if we only gathered pages with an oldest
		 * read generation set.
		 */
		cache->evict_candidates = entries;
	else {
		/* Find the bottom 25% of read generations. */
		cutoff = (3 * __evict_read_gen(&cache->evict_queue[0]) +
		    __evict_read_gen(&cache->evict_queue[entries - 1])) / 4;
		/*
		 * Don't take less than 10% or more than 50% of entries,
		 * regardless.  That said, if there is only one entry, which is
		 * normal when populating an empty file, don't exclude it.
		 */
		for (candidates = 1 + entries / 10;
		    candidates < entries / 2;
		    candidates++)
			if (__evict_read_gen(
			    &cache->evict_queue[candidates]) > cutoff)
				break;
		cache->evict_candidates = candidates;
	}

	/* If we have more than the minimum number of entries, clear them. */
	if (cache->evict_entries > WT_EVICT_WALK_BASE) {
		for (i = WT_EVICT_WALK_BASE, evict = cache->evict_queue + i;
		    i < cache->evict_entries;
		    i++, evict++)
			__evict_list_clear(session, evict);
		cache->evict_entries = WT_EVICT_WALK_BASE;
	}

	cache->evict_current = cache->evict_queue;
	__wt_spin_unlock(session, &cache->evict_lock);

	/*
	 * The eviction server thread doesn't do any actual eviction if there
	 * are multiple eviction workers running.
	 */
	WT_RET(__wt_cond_signal(session, cache->evict_waiter_cond));

	return (0);
}

/*
 * __evict_server_work --
 *	Evict pages from the cache based on their read generation.
 */
static int
__evict_server_work(WT_SESSION_IMPL *session)
{
	WT_CACHE *cache;

	cache = S2C(session)->cache;

	if (S2C(session)->evict_workers > 1) {
		WT_STAT_FAST_CONN_INCR(
		    session, cache_eviction_server_not_evicting);

		/*
		 * If there are candidates queued, give other threads a chance
		 * to access them before gathering more.
		 */
		if (cache->evict_candidates > 10 &&
		    cache->evict_current != NULL)
			__wt_yield();
	} else
		WT_RET_NOTFOUND_OK(__evict_lru_pages(session, true));

	return (0);
}

/*
 * __evict_walk --
 *	Fill in the array by walking the next set of pages.
 */
static int
__evict_walk(WT_SESSION_IMPL *session)
{
	WT_BTREE *btree;
	WT_CACHE *cache;
	WT_CONNECTION_IMPL *conn;
	WT_DATA_HANDLE *dhandle;
	WT_DECL_RET;
	u_int max_entries, prev_slot, retries, slot, start_slot, spins;
	bool dhandle_locked, incr;

	conn = S2C(session);
	cache = S2C(session)->cache;
	dhandle = NULL;
	dhandle_locked = incr = false;
	retries = 0;

	if (cache->evict_current == NULL)
		WT_STAT_FAST_CONN_INCR(session, cache_eviction_queue_empty);
	else
		WT_STAT_FAST_CONN_INCR(session, cache_eviction_queue_not_empty);

	/*
	 * Set the starting slot in the queue and the maximum pages added
	 * per walk.
	 */
	start_slot = slot = cache->evict_entries;
	max_entries = slot + WT_EVICT_WALK_INCR;

retry:	while (slot < max_entries && ret == 0) {
		/*
		 * If another thread is waiting on the eviction server to clear
		 * the walk point in a tree, give up.
		 */
		if (F_ISSET(cache, WT_CACHE_CLEAR_WALKS))
			break;

		/*
		 * Lock the dhandle list to find the next handle and bump its
		 * reference count to keep it alive while we sweep.
		 */
		if (!dhandle_locked) {
			for (spins = 0; (ret = __wt_spin_trylock(
			    session, &conn->dhandle_lock)) == EBUSY &&
			    !F_ISSET(cache, WT_CACHE_CLEAR_WALKS);
			    spins++) {
				if (spins < 1000)
					__wt_yield();
				else
					__wt_sleep(0, 1000);
			}
			if (ret != 0)
				break;
			dhandle_locked = true;
		}

		if (dhandle == NULL) {
			/*
			 * On entry, continue from wherever we got to in the
			 * scan last time through.  If we don't have a saved
			 * handle, start from the beginning of the list.
			 */
			if ((dhandle = cache->evict_file_next) != NULL)
				cache->evict_file_next = NULL;
			else
				dhandle = TAILQ_FIRST(&conn->dhqh);
		} else {
			if (incr) {
				WT_ASSERT(session, dhandle->session_inuse > 0);
				(void)__wt_atomic_subi32(
				    &dhandle->session_inuse, 1);
				incr = false;
			}
			dhandle = TAILQ_NEXT(dhandle, q);
		}

		/* If we reach the end of the list, we're done. */
		if (dhandle == NULL)
			break;

		/* Ignore non-file handles, or handles that aren't open. */
		if (!WT_PREFIX_MATCH(dhandle->name, "file:") ||
		    !F_ISSET(dhandle, WT_DHANDLE_OPEN))
			continue;

		/* Skip files that don't allow eviction. */
		btree = dhandle->handle;
		if (F_ISSET(btree, WT_BTREE_NO_EVICTION))
			continue;

		/*
		 * Also skip files that are checkpointing or configured to
		 * stick in cache until we get aggressive.
		 */
		if ((btree->checkpointing || btree->evict_priority != 0) &&
		    !FLD_ISSET(cache->state, WT_EVICT_PASS_AGGRESSIVE))
			continue;

		/* Skip files if we have used all available hazard pointers. */
		if (btree->evict_ref == NULL && session->nhazard >=
		    conn->hazard_max - WT_MIN(conn->hazard_max / 2, 10))
			continue;

		/*
		 * If we are filling the queue, skip files that haven't been
		 * useful in the past.
		 */
		if (btree->evict_walk_period != 0 &&
		    cache->evict_entries >= WT_EVICT_WALK_INCR &&
		    btree->evict_walk_skips++ < btree->evict_walk_period)
			continue;
		btree->evict_walk_skips = 0;
		prev_slot = slot;

		(void)__wt_atomic_addi32(&dhandle->session_inuse, 1);
		incr = true;
		__wt_spin_unlock(session, &conn->dhandle_lock);
		dhandle_locked = false;

		__wt_spin_lock(session, &cache->evict_walk_lock);

		/*
		 * Re-check the "no eviction" flag -- it is used to enforce
		 * exclusive access when a handle is being closed.
		 */
		if (!F_ISSET(btree, WT_BTREE_NO_EVICTION)) {
			WT_WITH_DHANDLE(session, dhandle,
			    ret = __evict_walk_file(session, &slot));
			WT_ASSERT(session, session->split_gen == 0);
		}

		__wt_spin_unlock(session, &cache->evict_walk_lock);

		/*
		 * If we didn't find any candidates in the file, skip it next
		 * time.
		 */
		if (slot == prev_slot)
			btree->evict_walk_period = WT_MIN(
			    WT_MAX(1, 2 * btree->evict_walk_period), 100);
		else
			btree->evict_walk_period = 0;
	}

	if (incr) {
		/* Remember the file we should visit first, next loop. */
		cache->evict_file_next = dhandle;

		WT_ASSERT(session, dhandle->session_inuse > 0);
		(void)__wt_atomic_subi32(&dhandle->session_inuse, 1);
		incr = false;
	}

	if (dhandle_locked) {
		__wt_spin_unlock(session, &conn->dhandle_lock);
		dhandle_locked = false;
	}

	/*
	 * Walk the list of files a few times if we don't find enough pages.
	 * Try two passes through all the files, give up when we have some
	 * candidates and we aren't finding more.
	 */
	if (!F_ISSET(cache, WT_CACHE_CLEAR_WALKS) && ret == 0 &&
	    slot < max_entries && (retries < 2 ||
	    (retries < 10 &&
	    !FLD_ISSET(cache->state, WT_EVICT_PASS_WOULD_BLOCK) &&
	    (slot == cache->evict_entries || slot > start_slot)))) {
		start_slot = slot;
		++retries;
		goto retry;
	}

	cache->evict_entries = slot;
	return (ret);
}

/*
 * __evict_init_candidate --
 *	Initialize a WT_EVICT_ENTRY structure with a given page.
 */
static void
__evict_init_candidate(
    WT_SESSION_IMPL *session, WT_EVICT_ENTRY *evict, WT_REF *ref)
{
	WT_CACHE *cache;
	u_int slot;

	cache = S2C(session)->cache;

	/* Keep track of the maximum slot we are using. */
	slot = (u_int)(evict - cache->evict_queue);
	if (slot >= cache->evict_max)
		cache->evict_max = slot + 1;

	if (evict->ref != NULL)
		__evict_list_clear(session, evict);
	evict->ref = ref;
	evict->btree = S2BT(session);

	/* Mark the page on the list */
	F_SET_ATOMIC(ref->page, WT_PAGE_EVICT_LRU);
}

/*
 * __evict_walk_file --
 *	Get a few page eviction candidates from a single underlying file.
 */
static int
__evict_walk_file(WT_SESSION_IMPL *session, u_int *slotp)
{
	WT_BTREE *btree;
	WT_CACHE *cache;
	WT_CONNECTION_IMPL *conn;
	WT_DECL_RET;
	WT_EVICT_ENTRY *end, *evict, *start;
	WT_PAGE *page;
	WT_PAGE_MODIFY *mod;
	WT_REF *ref;
	uint64_t pages_walked;
	uint32_t walk_flags;
	int internal_pages, restarts;
	bool enough, modified;

	conn = S2C(session);
	btree = S2BT(session);
	cache = conn->cache;
	start = cache->evict_queue + *slotp;
	end = WT_MIN(start + WT_EVICT_WALK_PER_FILE,
	    cache->evict_queue + cache->evict_slots);
	internal_pages = restarts = 0;
	enough = false;

	walk_flags = WT_READ_CACHE | WT_READ_NO_EVICT |
	    WT_READ_NO_GEN | WT_READ_NO_WAIT;

	if (F_ISSET(cache, WT_CACHE_WALK_REVERSE))
		walk_flags |= WT_READ_PREV;

	/*
	 * Get some more eviction candidate pages.
	 *
	 * !!! Take care terminating this loop.
	 *
	 * Don't make an extra call to __wt_tree_walk after we hit the end of a
	 * tree: that will leave a page pinned, which may prevent any work from
	 * being done.
	 *
	 * Once we hit the page limit, do one more step through the walk in
	 * case we are appending and only the last page in the file is live.
	 */
	for (evict = start, pages_walked = 0;
	    evict < end && !enough && (ret == 0 || ret == WT_NOTFOUND);
	    ret = __wt_tree_walk(
	    session, &btree->evict_ref, &pages_walked, walk_flags)) {
		enough = pages_walked > WT_EVICT_MAX_PER_FILE;
		if ((ref = btree->evict_ref) == NULL) {
			if (++restarts == 2 || enough)
				break;
			continue;
		}

		/* Ignore root pages entirely. */
		if (__wt_ref_is_root(ref))
			continue;

		page = ref->page;
		modified = __wt_page_is_modified(page);

		/*
		 * Use the EVICT_LRU flag to avoid putting pages onto the list
		 * multiple times.
		 */
		if (F_ISSET_ATOMIC(page, WT_PAGE_EVICT_LRU))
			continue;

		/* Pages we no longer need (clean or dirty), are found money. */
		if (__wt_page_is_empty(page))
			goto fast;

		/* Optionally ignore clean pages. */
		if (!modified && FLD_ISSET(cache->state, WT_EVICT_PASS_DIRTY))
			continue;

		/*
		 * If we are only trickling out pages marked for definite
		 * eviction, skip anything that isn't marked.
		 */
		if (FLD_ISSET(cache->state, WT_EVICT_PASS_WOULD_BLOCK) &&
		    page->read_gen != WT_READGEN_OLDEST)
			continue;

		/* Limit internal pages to 50% unless we get aggressive. */
		if (WT_PAGE_IS_INTERNAL(page) &&
		    ++internal_pages > WT_EVICT_WALK_PER_FILE / 2 &&
		    !FLD_ISSET(cache->state, WT_EVICT_PASS_AGGRESSIVE))
			continue;

		/*
		 * If this page has never been considered for eviction, set its
		 * read generation to somewhere in the middle of the LRU list.
		 */
		if (page->read_gen == WT_READGEN_NOTSET)
			page->read_gen = __wt_cache_read_gen_new(session);

fast:		/* If the page can't be evicted, give up. */
		if (!__wt_page_can_evict(session, page, true, NULL))
			continue;

		/*
		 * Additional tests if eviction is likely to succeed.
		 *
		 * If eviction is stuck or we are helping with forced eviction,
		 * try anyway: maybe a transaction that was running last time
		 * we wrote the page has since rolled back, or we can help the
		 * checkpoint complete sooner. Additionally, being stuck will
		 * configure lookaside table writes in reconciliation, allowing
		 * us to evict pages we can't usually evict.
		 */
		if (!FLD_ISSET(cache->state,
		    WT_EVICT_PASS_AGGRESSIVE | WT_EVICT_PASS_WOULD_BLOCK)) {
			/*
			 * Note: take care with ordering: if we detected that
			 * the page is modified above, we expect mod != NULL.
			 */
			mod = page->modify;

			/*
			 * If the page is clean but has modifications that
			 * appear too new to evict, skip it.
			 */
			if (!modified && mod != NULL &&
			    !__wt_txn_visible_all(session, mod->rec_max_txn))
				continue;

			/*
			 * If the oldest transaction hasn't changed since the
			 * last time this page was written, it's unlikely we
			 * can make progress.  Similarly, if the most recent
			 * update on the page is not yet globally visible,
			 * eviction will fail.  These heuristics attempt to
			 * avoid repeated attempts to evict the same page.
			 */
			if (modified &&
			    (mod->disk_snap_min == conn->txn_global.oldest_id ||
			    !__wt_txn_visible_all(session, mod->update_txn)))
				continue;
		}

		WT_ASSERT(session, evict->ref == NULL);
		__evict_init_candidate(session, evict, ref);
		++evict;

		WT_RET(__wt_verbose(session, WT_VERB_EVICTSERVER,
		    "select: %p, size %" PRIu64, page, page->memory_footprint));
	}
	WT_RET_NOTFOUND_OK(ret);

	*slotp += (u_int)(evict - start);

	/*
	 * If we happen to end up on the root page, clear it.  We have to track
	 * hazard pointers, and the root page complicates that calculation.
	 *
	 * If we land on a page requiring forced eviction, move on to the next
	 * page: we want this page evicted as quickly as possible.
	 */
	if ((ref = btree->evict_ref) != NULL) {
		if (__wt_ref_is_root(ref))
			WT_RET(__evict_clear_walk(session));
		else if (ref->page->read_gen == WT_READGEN_OLDEST)
			WT_RET_NOTFOUND_OK(__wt_tree_walk(session,
			    &btree->evict_ref, &pages_walked, walk_flags));
	}

	WT_STAT_FAST_CONN_INCRV(session, cache_eviction_walk, pages_walked);

	return (0);
}

/*
 * __evict_get_ref --
 *	Get a page for eviction.
 */
static int
__evict_get_ref(
    WT_SESSION_IMPL *session, bool is_server, WT_BTREE **btreep, WT_REF **refp)
{
	WT_CACHE *cache;
	WT_EVICT_ENTRY *evict;
	uint32_t candidates;

	cache = S2C(session)->cache;
	*btreep = NULL;
	*refp = NULL;

	/*
	 * Avoid the LRU lock if no pages are available.  If there are pages
	 * available, spin until we get the lock.  If this function returns
	 * without getting a page to evict, application threads assume there
	 * are no more pages available and will attempt to wake the eviction
	 * server.
	 */
	for (;;) {
		if (cache->evict_current == NULL)
			return (WT_NOTFOUND);
		if (__wt_spin_trylock(session, &cache->evict_lock) == 0)
			break;
		__wt_yield();
	}

	/*
	 * The eviction server only tries to evict half of the pages before
	 * looking for more.
	 */
	candidates = cache->evict_candidates;
	if (is_server && candidates > 1)
		candidates /= 2;

	/* Get the next page queued for eviction. */
	while ((evict = cache->evict_current) != NULL &&
	    evict < cache->evict_queue + candidates && evict->ref != NULL) {
		WT_ASSERT(session, evict->btree != NULL);

		/* Move to the next item. */
		++cache->evict_current;

		/*
		 * Lock the page while holding the eviction mutex to prevent
		 * multiple attempts to evict it.  For pages that are already
		 * being evicted, this operation will fail and we will move on.
		 */
		if (!__wt_atomic_casv32(
		    &evict->ref->state, WT_REF_MEM, WT_REF_LOCKED)) {
			__evict_list_clear(session, evict);
			continue;
		}

		/*
		 * Increment the busy count in the btree handle to prevent it
		 * from being closed under us.
		 */
		(void)__wt_atomic_addv32(&evict->btree->evict_busy, 1);

		*btreep = evict->btree;
		*refp = evict->ref;

		/*
		 * Remove the entry so we never try to reconcile the same page
		 * on reconciliation error.
		 */
		__evict_list_clear(session, evict);
		break;
	}

	/* Clear the current pointer if there are no more candidates. */
	if (evict >= cache->evict_queue + cache->evict_candidates)
		cache->evict_current = NULL;
	__wt_spin_unlock(session, &cache->evict_lock);

	return ((*refp == NULL) ? WT_NOTFOUND : 0);
}

/*
 * __evict_page --
 *	Called by both eviction and application threads to evict a page.
 */
static int
__evict_page(WT_SESSION_IMPL *session, bool is_server)
{
	WT_BTREE *btree;
	WT_CACHE *cache;
	WT_DECL_RET;
	WT_PAGE *page;
	WT_REF *ref;

	WT_RET(__evict_get_ref(session, is_server, &btree, &ref));
	WT_ASSERT(session, ref->state == WT_REF_LOCKED);

	/*
	 * An internal session flags either the server itself or an eviction
	 * worker thread.
	 */
	if (F_ISSET(session, WT_SESSION_INTERNAL)) {
		if (is_server)
			WT_STAT_FAST_CONN_INCR(
			    session, cache_eviction_server_evicting);
		else
			WT_STAT_FAST_CONN_INCR(
			    session, cache_eviction_worker_evicting);
	} else
		WT_STAT_FAST_CONN_INCR(session, cache_eviction_app);

	/*
	 * In case something goes wrong, don't pick the same set of pages every
	 * time.
	 *
	 * We used to bump the page's read generation only if eviction failed,
	 * but that isn't safe: at that point, eviction has already unlocked
	 * the page and some other thread may have evicted it by the time we
	 * look at it.
	 */
	page = ref->page;
	if (page->read_gen != WT_READGEN_OLDEST)
		page->read_gen = __wt_cache_read_gen_bump(session);

	/*
	 * If we are evicting in a dead tree, don't write dirty pages.
	 *
	 * Force pages clean to keep statistics correct and to let the
	 * page-discard function assert that no dirty pages are ever
	 * discarded.
	 */
	if (F_ISSET(btree->dhandle, WT_DHANDLE_DEAD))
		__wt_page_modify_clear(session, page);

	WT_WITH_BTREE(session, btree, ret = __wt_evict(session, ref, 0));

	(void)__wt_atomic_subv32(&btree->evict_busy, 1);

	WT_RET(ret);

	cache = S2C(session)->cache;
	if (F_ISSET(cache, WT_CACHE_STUCK))
		F_CLR(cache, WT_CACHE_STUCK);

	return (ret);
}

/*
 * __wt_cache_eviction_worker --
 *	Worker function for __wt_cache_eviction_check: evict pages if the cache
 * crosses its boundaries.
 */
int
__wt_cache_eviction_worker(WT_SESSION_IMPL *session, bool busy, u_int pct_full)
{
	WT_CACHE *cache;
	WT_CONNECTION_IMPL *conn;
	WT_DECL_RET;
	WT_TXN_GLOBAL *txn_global;
	WT_TXN_STATE *txn_state;
<<<<<<< HEAD
	int txn_busy;
	uint64_t init_evict_count, max_pages_evicted;
=======
	int count;
	bool q_found, txn_busy;
>>>>>>> 435026b1

	conn = S2C(session);
	cache = conn->cache;

	/*
	 * If the current transaction is keeping the oldest ID pinned, it is in
	 * the middle of an operation.	This may prevent the oldest ID from
	 * moving forward, leading to deadlock, so only evict what we can.
	 * Otherwise, we are at a transaction boundary and we can work harder
	 * to make sure there is free space in the cache.
	 */
	txn_global = &conn->txn_global;
	txn_state = WT_SESSION_TXN_STATE(session);
	txn_busy = txn_state->id != WT_TXN_NONE ||
	    session->nhazard > 0 ||
	    (txn_state->snap_min != WT_TXN_NONE &&
	    txn_global->current != txn_global->oldest_id);
<<<<<<< HEAD
	if (txn_busy && pct_full < 100)
		return (0);

	if (busy == 1)
		txn_busy = 1;

	/* Wake the eviction server if we need to do work. */
	WT_RET(__wt_evict_server_wake(session));
=======
	if (txn_busy) {
		if (pct_full < 100)
			return (0);
		busy = true;
	}
>>>>>>> 435026b1

	/*
	 * If we're busy, either because of the transaction check we just did,
	 * or because our caller is waiting on a longer-than-usual event (such
	 * as a page read), limit the work to a single eviction and return. If
	 * that's not the case, we can do more.
	 */
	init_evict_count = cache->pages_evict;

	for (;;) {
		max_pages_evicted = txn_busy ? 5 : 20;

		/*
		 * A pathological case: if we're the oldest transaction in the
		 * system and the eviction server is stuck trying to find space,
		 * abort the transaction to give up all hazard pointers before
		 * trying again.
		 */
		if (F_ISSET(cache, WT_CACHE_STUCK) &&
		    __wt_txn_am_oldest(session)) {
			F_CLR(cache, WT_CACHE_STUCK);
			WT_STAT_FAST_CONN_INCR(session, txn_fail_cache);
			return (WT_ROLLBACK);
		}

		/* See if eviction is still needed. */
		if (!__wt_eviction_needed(session, NULL) ||
		    cache->pages_evict > init_evict_count + max_pages_evicted)
			return (0);

		/* Evict a page. */
<<<<<<< HEAD
		switch (ret = __evict_page(session, 0)) {
=======
		q_found = false;
		switch (ret = __evict_page(session, false)) {
>>>>>>> 435026b1
		case 0:
			cache->app_evicts++;
			if (txn_busy)
				return (0);
<<<<<<< HEAD
			/* Fallthrough */
=======

			q_found = true;
			break;
>>>>>>> 435026b1
		case EBUSY:
			break;
		case WT_NOTFOUND:
			/* Allow the queue to re-populate before retrying. */
			WT_RET(__wt_cond_wait(
			    session, cache->evict_waiter_cond, 100000));
			cache->app_waits++;
			break;
		default:
			return (ret);
		}

<<<<<<< HEAD
		/* Check if we have become busy. */
		if (!txn_busy && txn_state->snap_min != WT_TXN_NONE &&
		    txn_global->current != txn_global->oldest_id)
			txn_busy = 1;
=======
		/* See if eviction is still needed. */
		if (!__wt_eviction_needed(session, NULL))
			return (0);

		/* If we found pages in the eviction queue, continue there. */
		if (q_found)
			continue;

		/* Wait for the queue to re-populate before trying again. */
		WT_RET(
		    __wt_cond_wait(session, cache->evict_waiter_cond, 100000));

		cache->app_waits++;
		/* Check if things have changed so that we are busy. */
		if (!busy && txn_state->snap_min != WT_TXN_NONE &&
		    txn_global->current != txn_global->oldest_id) {
			busy = true;
			count = 1;
		}
>>>>>>> 435026b1
	}
	/* NOTREACHED */
}

#ifdef HAVE_DIAGNOSTIC
/*
 * __wt_cache_dump --
 *	Dump debugging information to stdout about the size of the files in the
 *	cache.
 *
 *	NOTE: this function is not called anywhere, it is intended to be called
 *	from a debugger.
 */
int
__wt_cache_dump(WT_SESSION_IMPL *session, const char *ofile)
{
	FILE *fp;
	WT_CONNECTION_IMPL *conn;
	WT_DATA_HANDLE *dhandle, *saved_dhandle;
	WT_PAGE *page;
	WT_REF *next_walk;
	uint64_t file_intl_pages, file_leaf_pages;
	uint64_t file_bytes, file_dirty, total_bytes;

	conn = S2C(session);
	total_bytes = 0;

	if (ofile == NULL)
		fp = stdout;
	else
		WT_RET(__wt_fopen(session, ofile, WT_FHANDLE_WRITE, 0, &fp));

	saved_dhandle = session->dhandle;
	TAILQ_FOREACH(dhandle, &conn->dhqh, q) {
		if (!WT_PREFIX_MATCH(dhandle->name, "file:") ||
		    !F_ISSET(dhandle, WT_DHANDLE_OPEN))
			continue;

		file_bytes = file_dirty = file_intl_pages = file_leaf_pages = 0;
		next_walk = NULL;
		session->dhandle = dhandle;
		while (__wt_tree_walk(session,
		    &next_walk, NULL, WT_READ_CACHE | WT_READ_NO_WAIT) == 0 &&
		    next_walk != NULL) {
			page = next_walk->page;
			if (WT_PAGE_IS_INTERNAL(page))
				++file_intl_pages;
			else
				++file_leaf_pages;
			file_bytes += page->memory_footprint;
			if (__wt_page_is_modified(page))
				file_dirty += page->memory_footprint;
			(void)__wt_fprintf(fp,
			    "%" WT_SIZET_FMT ", ", page->memory_footprint);
		}
		session->dhandle = NULL;

		(void)__wt_fprintf(fp, "\n" "cache dump: %s%s%s%s\n\t"
		    " %" PRIu64 " internal pages, %" PRIu64 " leaf pages,"
		    " %" PRIu64 "MB, %" PRIu64 "MB dirty\n==============\n",
		    dhandle->name,
		    dhandle->checkpoint == NULL ? "" : " [",
		    dhandle->checkpoint == NULL ? "" : dhandle->checkpoint,
		    dhandle->checkpoint == NULL ? "" : "]",
		    file_intl_pages, file_leaf_pages,
		    file_bytes >> 20, file_dirty >> 20);

		total_bytes += file_bytes;
	}
	session->dhandle = saved_dhandle;

	(void)__wt_fprintf(fp, "cache dump: total found = %" PRIu64 "MB"
	    " vs tracked inuse %" PRIu64 "MB\n",
	    total_bytes >> 20, __wt_cache_bytes_inuse(conn->cache) >> 20);
	if (fp != stdout)
		WT_RET(__wt_fclose(&fp, WT_FHANDLE_WRITE));
	return (0);
}
#endif<|MERGE_RESOLUTION|>--- conflicted
+++ resolved
@@ -1456,13 +1456,8 @@
 	WT_DECL_RET;
 	WT_TXN_GLOBAL *txn_global;
 	WT_TXN_STATE *txn_state;
-<<<<<<< HEAD
-	int txn_busy;
 	uint64_t init_evict_count, max_pages_evicted;
-=======
-	int count;
-	bool q_found, txn_busy;
->>>>>>> 435026b1
+	bool txn_busy;
 
 	conn = S2C(session);
 	cache = conn->cache;
@@ -1480,7 +1475,7 @@
 	    session->nhazard > 0 ||
 	    (txn_state->snap_min != WT_TXN_NONE &&
 	    txn_global->current != txn_global->oldest_id);
-<<<<<<< HEAD
+
 	if (txn_busy && pct_full < 100)
 		return (0);
 
@@ -1489,13 +1484,6 @@
 
 	/* Wake the eviction server if we need to do work. */
 	WT_RET(__wt_evict_server_wake(session));
-=======
-	if (txn_busy) {
-		if (pct_full < 100)
-			return (0);
-		busy = true;
-	}
->>>>>>> 435026b1
 
 	/*
 	 * If we're busy, either because of the transaction check we just did,
@@ -1527,23 +1515,12 @@
 			return (0);
 
 		/* Evict a page. */
-<<<<<<< HEAD
-		switch (ret = __evict_page(session, 0)) {
-=======
-		q_found = false;
 		switch (ret = __evict_page(session, false)) {
->>>>>>> 435026b1
 		case 0:
 			cache->app_evicts++;
 			if (txn_busy)
 				return (0);
-<<<<<<< HEAD
 			/* Fallthrough */
-=======
-
-			q_found = true;
-			break;
->>>>>>> 435026b1
 		case EBUSY:
 			break;
 		case WT_NOTFOUND:
@@ -1556,32 +1533,10 @@
 			return (ret);
 		}
 
-<<<<<<< HEAD
 		/* Check if we have become busy. */
 		if (!txn_busy && txn_state->snap_min != WT_TXN_NONE &&
 		    txn_global->current != txn_global->oldest_id)
-			txn_busy = 1;
-=======
-		/* See if eviction is still needed. */
-		if (!__wt_eviction_needed(session, NULL))
-			return (0);
-
-		/* If we found pages in the eviction queue, continue there. */
-		if (q_found)
-			continue;
-
-		/* Wait for the queue to re-populate before trying again. */
-		WT_RET(
-		    __wt_cond_wait(session, cache->evict_waiter_cond, 100000));
-
-		cache->app_waits++;
-		/* Check if things have changed so that we are busy. */
-		if (!busy && txn_state->snap_min != WT_TXN_NONE &&
-		    txn_global->current != txn_global->oldest_id) {
-			busy = true;
-			count = 1;
-		}
->>>>>>> 435026b1
+			txn_busy = true;
 	}
 	/* NOTREACHED */
 }
