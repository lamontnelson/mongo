/*-
 * Copyright (c) 2014-2015 MongoDB, Inc.
 * Copyright (c) 2008-2014 WiredTiger, Inc.
 *	All rights reserved.
 *
 * See the file LICENSE for redistribution information.
 */

#include "wt_internal.h"

static int __session_dhandle_sweep(WT_SESSION_IMPL *);

/*
 * __session_add_dhandle --
 *	Add a handle to the session's cache.
 */
static int
__session_add_dhandle(
    WT_SESSION_IMPL *session, WT_DATA_HANDLE_CACHE **dhandle_cachep)
{
	WT_DATA_HANDLE_CACHE *dhandle_cache;
	uint64_t bucket;

	WT_RET(__wt_calloc_one(session, &dhandle_cache));
	dhandle_cache->dhandle = session->dhandle;

	bucket = dhandle_cache->dhandle->name_hash % WT_HASH_ARRAY_SIZE;
	SLIST_INSERT_HEAD(&session->dhandles, dhandle_cache, l);
	SLIST_INSERT_HEAD(&session->dhhash[bucket], dhandle_cache, hashl);

	if (dhandle_cachep != NULL)
		*dhandle_cachep = dhandle_cache;

	(void)WT_ATOMIC_ADD4(session->dhandle->session_ref, 1);

	/* Sweep the handle list to remove any dead handles. */
	return (__session_dhandle_sweep(session));
}

/*
 * __wt_session_lock_dhandle --
 *	Try to lock a handle that is cached in this session.  This is the fast
 *	path that tries to lock a handle without the need for the schema lock.
 *
 *	If the handle can't be locked in the required state, release it and
 *	fail with WT_NOTFOUND: we have to take the slow path after acquiring
 *	the schema lock.
 */
int
__wt_session_lock_dhandle(WT_SESSION_IMPL *session, uint32_t flags)
{
	enum { NOLOCK, READLOCK, WRITELOCK } locked;
	WT_BTREE *btree;
	WT_DATA_HANDLE *dhandle;
	uint32_t special_flags;

	btree = S2BT(session);
	dhandle = session->dhandle;
	locked = NOLOCK;

	/*
	 * Special operation flags will cause the handle to be reopened.
	 * For example, a handle opened with WT_BTREE_BULK cannot use the same
	 * internal data structures as a handle opened for ordinary access.
	 */
	special_flags = LF_ISSET(WT_BTREE_SPECIAL_FLAGS);
	WT_ASSERT(session,
	    special_flags == 0 || LF_ISSET(WT_DHANDLE_EXCLUSIVE));

	if (LF_ISSET(WT_DHANDLE_EXCLUSIVE)) {
		/*
		 * Try to get an exclusive handle lock and fail immediately if
		 * it's unavailable.  We don't expect exclusive operations on
		 * trees to be mixed with ordinary cursor access, but if there
		 * is a use case in the future, we could make blocking here
		 * configurable.
		 *
		 * Special flags will cause the handle to be reopened, which
		 * will get the necessary lock, so don't bother here.
		 */
		if (LF_ISSET(WT_DHANDLE_LOCK_ONLY) || special_flags == 0) {
			WT_RET(__wt_try_writelock(session, dhandle->rwlock));
			F_SET(dhandle, WT_DHANDLE_EXCLUSIVE);
			locked = WRITELOCK;
		}
	} else if (F_ISSET(btree, WT_BTREE_SPECIAL_FLAGS))
		return (EBUSY);
	else {
		WT_RET(__wt_readlock(session, dhandle->rwlock));
		locked = READLOCK;
	}

	/*
	 * At this point, we have the requested lock -- if that is all that was
	 * required, we're done.  Otherwise, check that the handle is open and
	 * that no special flags are required.
	 */
	if (LF_ISSET(WT_DHANDLE_LOCK_ONLY) ||
	    (F_ISSET(dhandle, WT_DHANDLE_OPEN) && special_flags == 0))
		return (0);

	/*
	 * The handle needs to be opened.  If we locked the handle above,
	 * unlock it before returning.
	 */
	switch (locked) {
	case NOLOCK:
		break;
	case READLOCK:
		WT_RET(__wt_readunlock(session, dhandle->rwlock));
		break;
	case WRITELOCK:
		F_CLR(dhandle, WT_DHANDLE_EXCLUSIVE);
		WT_RET(__wt_writeunlock(session, dhandle->rwlock));
		break;
	}

	/* Treat an unopened handle just like a non-existent handle. */
	return (WT_NOTFOUND);
}

/*
 * __wt_session_release_btree --
 *	Unlock a btree handle.
 */
int
__wt_session_release_btree(WT_SESSION_IMPL *session)
{
	enum { NOLOCK, READLOCK, WRITELOCK } locked;
	WT_BTREE *btree;
	WT_DATA_HANDLE *dhandle;
	WT_DECL_RET;

	btree = S2BT(session);
	dhandle = session->dhandle;

	locked = F_ISSET(dhandle, WT_DHANDLE_EXCLUSIVE) ? WRITELOCK : READLOCK;
	if (F_ISSET(dhandle, WT_DHANDLE_DISCARD_CLOSE)) {
		/*
		 * If configured to discard on last close, trade any read lock
		 * for an exclusive lock. If the exchange succeeds, setup for
		 * discard. It is expected acquiring an exclusive lock will fail
		 * sometimes since the handle may still be in use: in that case
		 * we're done.
		 */
		if (locked == READLOCK) {
			locked = NOLOCK;
			WT_ERR(__wt_readunlock(session, dhandle->rwlock));
			ret = __wt_try_writelock(session, dhandle->rwlock);
			if (ret != 0) {
				if (ret == EBUSY)
					ret = 0;
				goto err;
			}
			locked = WRITELOCK;
			F_CLR(dhandle, WT_DHANDLE_DISCARD_CLOSE);
			F_SET(dhandle,
			    WT_DHANDLE_DISCARD | WT_DHANDLE_EXCLUSIVE);
		}
	}

	/*
	 * If we had special flags set, close the handle so that future access
	 * can get a handle without special flags.
	 */
	if (F_ISSET(dhandle, WT_DHANDLE_DISCARD) ||
	    F_ISSET(btree, WT_BTREE_SPECIAL_FLAGS)) {
		WT_ASSERT(session, F_ISSET(dhandle, WT_DHANDLE_EXCLUSIVE));
		F_CLR(dhandle, WT_DHANDLE_DISCARD);

		WT_TRET(__wt_conn_btree_sync_and_close(session, 0));
	}

	if (F_ISSET(dhandle, WT_DHANDLE_EXCLUSIVE))
		F_CLR(dhandle, WT_DHANDLE_EXCLUSIVE);

err:	switch (locked) {
	case NOLOCK:
		break;
	case READLOCK:
		WT_TRET(__wt_readunlock(session, dhandle->rwlock));
		break;
	case WRITELOCK:
		WT_TRET(__wt_writeunlock(session, dhandle->rwlock));
		break;
	}

	session->dhandle = NULL;
	return (ret);
}

/*
 * __wt_session_get_btree_ckpt --
 *	Check the configuration strings for a checkpoint name, get a btree
 * handle for the given name, set session->dhandle.
 */
int
__wt_session_get_btree_ckpt(WT_SESSION_IMPL *session,
    const char *uri, const char *cfg[], uint32_t flags)
{
	WT_CONFIG_ITEM cval;
	WT_DECL_RET;
	int last_ckpt;
	const char *checkpoint;

	last_ckpt = 0;
	checkpoint = NULL;

	/*
	 * This function exists to handle checkpoint configuration.  Callers
	 * that never open a checkpoint call the underlying function directly.
	 */
	WT_RET_NOTFOUND_OK(
	    __wt_config_gets_def(session, cfg, "checkpoint", 0, &cval));
	if (cval.len != 0) {
		/*
		 * The internal checkpoint name is special, find the last
		 * unnamed checkpoint of the object.
		 */
		if (WT_STRING_MATCH(WT_CHECKPOINT, cval.str, cval.len)) {
			last_ckpt = 1;
retry:			WT_RET(__wt_meta_checkpoint_last_name(
			    session, uri, &checkpoint));
		} else
			WT_RET(__wt_strndup(
			    session, cval.str, cval.len, &checkpoint));
	}

	ret = __wt_session_get_btree(session, uri, checkpoint, cfg, flags);

	__wt_free(session, checkpoint);

	/*
	 * There's a potential race: we get the name of the most recent unnamed
	 * checkpoint, but if it's discarded (or locked so it can be discarded)
	 * by the time we try to open it, we'll fail the open.  Retry in those
	 * cases, a new "last" checkpoint should surface, and we can't return an
	 * error, the application will be justifiably upset if we can't open the
	 * last checkpoint instance of an object.
	 *
	 * The check against WT_NOTFOUND is correct: if there was no checkpoint
	 * for the object (that is, the object has never been in a checkpoint),
	 * we returned immediately after the call to search for that name.
	 */
	if (last_ckpt && (ret == WT_NOTFOUND || ret == EBUSY))
		goto retry;
	return (ret);
}

/*
 * __session_discard_btree --
 *	Discard our reference to the btree.
 */
static void
__session_discard_btree(
    WT_SESSION_IMPL *session, WT_DATA_HANDLE_CACHE *dhandle_cache)
{
	uint64_t bucket;

	bucket = dhandle_cache->dhandle->name_hash % WT_HASH_ARRAY_SIZE;
	SLIST_REMOVE(
	    &session->dhandles, dhandle_cache, __wt_data_handle_cache, l);
	SLIST_REMOVE(&session->dhhash[bucket],
	    dhandle_cache, __wt_data_handle_cache, hashl);

	(void)WT_ATOMIC_SUB4(dhandle_cache->dhandle->session_ref, 1);

	__wt_overwrite_and_free(session, dhandle_cache);
}

/*
 * __wt_session_close_cache --
 *	Close any cached handles in a session.
 */
void
__wt_session_close_cache(WT_SESSION_IMPL *session)
{
	WT_DATA_HANDLE_CACHE *dhandle_cache;

	while ((dhandle_cache = SLIST_FIRST(&session->dhandles)) != NULL)
		__session_discard_btree(session, dhandle_cache);
}

/*
 * __session_dhandle_sweep --
 *	Discard any session dhandles that are not open.
 */
static int
__session_dhandle_sweep(WT_SESSION_IMPL *session)
{
	WT_CONNECTION_IMPL *conn;
	WT_DATA_HANDLE *dhandle;
	WT_DATA_HANDLE_CACHE *dhandle_cache, *dhandle_cache_next;
	time_t now;

	conn = S2C(session);

	/*
	 * Periodically sweep for dead handles; if we've swept recently, don't
	 * do it again.
	 */
	WT_RET(__wt_seconds(session, &now));
	if (now - session->last_sweep < conn->sweep_interval)
		return (0);
	session->last_sweep = now;

	WT_STAT_FAST_CONN_INCR(session, dh_session_sweeps);

	dhandle_cache = SLIST_FIRST(&session->dhandles);
	while (dhandle_cache != NULL) {
		dhandle_cache_next = SLIST_NEXT(dhandle_cache, l);
		dhandle = dhandle_cache->dhandle;
		if (dhandle != session->dhandle &&
		    dhandle->session_inuse == 0 &&
		    now - dhandle->timeofdeath > conn->sweep_idle_time) {
			WT_STAT_FAST_CONN_INCR(session, dh_session_handles);
			__session_discard_btree(session, dhandle_cache);
		}
		dhandle_cache = dhandle_cache_next;
	}
	return (0);
}

/*
 * __session_dhandle_find --
 *	Search for a data handle in the connection and add it to a session's
 *	cache.  Since the data handle isn't locked, this must be called holding
 *	the handle list lock, and we must increment the handle's reference
 *	count before releasing it.
 */
static int
__session_dhandle_find(WT_SESSION_IMPL *session,
    const char *uri, const char *checkpoint, uint32_t flags)
{
	WT_RET(__wt_conn_dhandle_find(session, uri, checkpoint, flags));
	return (__session_add_dhandle(session, NULL));
}

/*
 * __wt_session_get_btree --
 *	Get a btree handle for the given name, set session->dhandle.
 */
int
__wt_session_get_btree(WT_SESSION_IMPL *session,
    const char *uri, const char *checkpoint, const char *cfg[], uint32_t flags)
{
	WT_DATA_HANDLE *dhandle;
	WT_DATA_HANDLE_CACHE *dhandle_cache;
	WT_DECL_RET;
	uint64_t bucket;

	WT_ASSERT(session, !F_ISSET(session, WT_SESSION_NO_DATA_HANDLES));
	WT_ASSERT(session, !LF_ISSET(WT_DHANDLE_HAVE_REF));

	dhandle = NULL;

	bucket = __wt_hash_city64(uri, strlen(uri)) % WT_HASH_ARRAY_SIZE;
	SLIST_FOREACH(dhandle_cache, &session->dhhash[bucket], hashl) {
		dhandle = dhandle_cache->dhandle;
		if (strcmp(uri, dhandle->name) != 0)
			continue;
		if (checkpoint == NULL && dhandle->checkpoint == NULL)
			break;
		if (checkpoint != NULL && dhandle->checkpoint != NULL &&
		    strcmp(checkpoint, dhandle->checkpoint) == 0)
			break;
	}

	if (dhandle_cache != NULL)
		session->dhandle = dhandle;
	else {
		/*
		 * We didn't find a match in the session cache, now search the
		 * shared handle list and cache any handle we find.
		 */
		WT_WITH_DHANDLE_LOCK(session, ret =
		    __session_dhandle_find(session, uri, checkpoint, flags));
		dhandle = (ret == 0) ? session->dhandle : NULL;
		WT_RET_NOTFOUND_OK(ret);
	}

	if (dhandle != NULL) {
		/* Try to lock the handle; if this succeeds, we're done. */
		if ((ret = __wt_session_lock_dhandle(session, flags)) == 0)
			goto done;

		/* Propagate errors we don't expect. */
		if (ret != WT_NOTFOUND && ret != EBUSY)
			return (ret);

		/*
<<<<<<< HEAD
		 * If the handle isn't available (or seems busy from our quick
		 * check), fall through to the slow path, the sweep server
		 * relies on there being a retry loop if an exclusive operation
		 * such as verify conflicts with a sweep.
=======
		 * Don't try harder to get the btree handle if our caller
		 * hasn't allowed us to take the schema lock - they do so on
		 * purpose and will handle error returns.
>>>>>>> 7b9b0f42
		 */
		if (!F_ISSET(session, WT_SESSION_SCHEMA_LOCKED) &&
		    F_ISSET(session,
		    WT_SESSION_HANDLE_LIST_LOCKED | WT_SESSION_TABLE_LOCKED))
			return (ret);

		/* We found the data handle, don't try to get it again. */
		LF_SET(WT_DHANDLE_HAVE_REF);
	}

	/*
	 * Acquire the schema lock and the data handle lock, find and/or
	 * open the handle.
	 *
	 * We need the schema lock for this call so that if we lock a handle in
	 * order to open it, that doesn't race with a schema-changing operation
	 * such as drop.
	 */
	WT_WITH_SCHEMA_LOCK(session,
	    WT_WITH_DHANDLE_LOCK(session, ret =
		__wt_conn_btree_get(session, uri, checkpoint, cfg, flags)));
	WT_RET(ret);

	if (!LF_ISSET(WT_DHANDLE_HAVE_REF))
		WT_RET(__session_add_dhandle(session, NULL));

	WT_ASSERT(session, LF_ISSET(WT_DHANDLE_LOCK_ONLY) ||
	    F_ISSET(session->dhandle, WT_DHANDLE_OPEN));

done:	WT_ASSERT(session, LF_ISSET(WT_DHANDLE_EXCLUSIVE) ==
	    F_ISSET(session->dhandle, WT_DHANDLE_EXCLUSIVE));
	F_SET(session->dhandle, LF_ISSET(WT_DHANDLE_DISCARD_CLOSE));

	return (0);
}

/*
 * __wt_session_lock_checkpoint --
 *	Lock the btree handle for the given checkpoint name.
 */
int
__wt_session_lock_checkpoint(WT_SESSION_IMPL *session, const char *checkpoint)
{
	WT_DATA_HANDLE *dhandle, *saved_dhandle;
	WT_DECL_RET;

	saved_dhandle = session->dhandle;

	/*
	 * Get the checkpoint handle exclusive, so no one else can access it
	 * while we are creating the new checkpoint.
	 */
	WT_ERR(__wt_session_get_btree(session, saved_dhandle->name,
	    checkpoint, NULL, WT_DHANDLE_EXCLUSIVE | WT_DHANDLE_LOCK_ONLY));

	/*
	 * Flush any pages in this checkpoint from the cache (we are about to
	 * re-write the checkpoint which will mean cached pages no longer have
	 * valid contents).  This is especially noticeable with memory mapped
	 * files, since changes to the underlying file are visible to the in
	 * memory pages.
	 */
	WT_ERR(__wt_cache_op(session, NULL, WT_SYNC_DISCARD));

	/*
	 * We lock checkpoint handles that we are overwriting, so the handle
	 * must be closed when we release it.
	 */
	dhandle = session->dhandle;
	F_SET(dhandle, WT_DHANDLE_DISCARD);

	WT_ASSERT(session, WT_META_TRACKING(session));
	WT_ERR(__wt_meta_track_handle_lock(session, 0));

	/* Restore the original btree in the session. */
err:	session->dhandle = saved_dhandle;

	return (ret);
}<|MERGE_RESOLUTION|>--- conflicted
+++ resolved
@@ -389,16 +389,9 @@
 			return (ret);
 
 		/*
-<<<<<<< HEAD
-		 * If the handle isn't available (or seems busy from our quick
-		 * check), fall through to the slow path, the sweep server
-		 * relies on there being a retry loop if an exclusive operation
-		 * such as verify conflicts with a sweep.
-=======
 		 * Don't try harder to get the btree handle if our caller
 		 * hasn't allowed us to take the schema lock - they do so on
 		 * purpose and will handle error returns.
->>>>>>> 7b9b0f42
 		 */
 		if (!F_ISSET(session, WT_SESSION_SCHEMA_LOCKED) &&
 		    F_ISSET(session,
