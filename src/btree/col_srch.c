--- conflicted
+++ resolved
@@ -92,8 +92,8 @@
 		 * while we're waiting for it, restart the search, otherwise
 		 * return on error.
 		 */
-<<<<<<< HEAD
-		if ((ret = __wt_page_swap(session, page, page, ref, 1)) == 0) {
+		if ((ret =
+		    __wt_page_swap(session, page, page, ref, 1, 0)) == 0) {
 			page = ref->page;
 			continue;
 		}
@@ -104,10 +104,6 @@
 		if (ret == WT_RESTART)
 			goto restart;
 		return (ret);
-=======
-		WT_RET(__wt_page_swap(session, page, page, ref, 0));
-		page = ref->page;
->>>>>>> e1dd7c6b
 	}
 
 	/* Track how deep the tree gets. */
