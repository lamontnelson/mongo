--- conflicted
+++ resolved
@@ -1168,19 +1168,13 @@
 	btree = S2BT(session);
 	bulk = F_ISSET(btree, WT_BTREE_BULK) ? 1 : 0;
 
-<<<<<<< HEAD
 	/*
 	 * If the handle is already dead or the file isn't durable, force the
 	 * discard.
 	 */
 	if (F_ISSET(btree, WT_BTREE_NO_CHECKPOINT) ||
 	    F_ISSET(session->dhandle, WT_DHANDLE_DEAD))
-		return (__wt_cache_op(session, NULL, WT_SYNC_DISCARD_FORCE));
-=======
-	/* If the handle is already dead, discard it. */
-	if (F_ISSET(session->dhandle, WT_DHANDLE_DEAD))
 		return (__wt_cache_op(session, NULL, WT_SYNC_DISCARD));
->>>>>>> 55110bae
 
 	/*
 	 * If closing an unmodified file, check that no update is required
